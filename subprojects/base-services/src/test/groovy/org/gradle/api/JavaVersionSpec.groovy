/*
 * Copyright 2009 the original author or authors.
 *
 * Licensed under the Apache License, Version 2.0 (the "License");
 * you may not use this file except in compliance with the License.
 * You may obtain a copy of the License at
 *
 *      http://www.apache.org/licenses/LICENSE-2.0
 *
 * Unless required by applicable law or agreed to in writing, software
 * distributed under the License is distributed on an "AS IS" BASIS,
 * WITHOUT WARRANTIES OR CONDITIONS OF ANY KIND, either express or implied.
 * See the License for the specific language governing permissions and
 * limitations under the License.
 */
package org.gradle.api


import org.gradle.util.SetSystemProperties
import org.junit.Rule
import spock.lang.Specification
import spock.lang.Unroll

class JavaVersionSpec extends Specification {
    private static final BigInteger TOO_BIG = (BigInteger.valueOf(Integer.MAX_VALUE)).add(BigInteger.ONE)
    private static final String TOO_BIG_STR = TOO_BIG.toString()

    @Rule
    SetSystemProperties sysProp = new SetSystemProperties()

    def setup() {
        JavaVersion.resetCurrent()
    }

    def cleanup() {
        JavaVersion.resetCurrent()
    }

    def toStringReturnsVersion() {
        expect:
        JavaVersion.VERSION_1_3.toString() == "1.3"
        JavaVersion.VERSION_1_4.toString() == "1.4"
        JavaVersion.VERSION_1_5.toString() == "1.5"
        JavaVersion.VERSION_1_6.toString() == "1.6"
        JavaVersion.VERSION_1_7.toString() == "1.7"
        JavaVersion.VERSION_1_8.toString() == "1.8"
        JavaVersion.VERSION_1_9.toString() == "1.9"
        JavaVersion.VERSION_1_10.toString() == "1.10"
        JavaVersion.VERSION_11.toString() == "11"
        JavaVersion.VERSION_12.toString() == "12"
        JavaVersion.VERSION_13.toString() == "13"
        JavaVersion.VERSION_14.toString() == "14"
<<<<<<< HEAD
        JavaVersion.VERSION_HIGHER.toString() == "15"
=======
        JavaVersion.VERSION_15.toString() == "15"
        JavaVersion.VERSION_16.toString() == "16"
        JavaVersion.VERSION_17.toString() == "17"
        JavaVersion.VERSION_HIGHER.toString() == "18"
>>>>>>> cfabac95
    }

    def convertsStringToVersion() {
        expect:
        JavaVersion.toVersion("1.1") == JavaVersion.VERSION_1_1
        JavaVersion.toVersion("1.3") == JavaVersion.VERSION_1_3
        JavaVersion.toVersion("1.5") == JavaVersion.VERSION_1_5
        JavaVersion.toVersion("1.5.4") == JavaVersion.VERSION_1_5
        JavaVersion.toVersion("1.5_4") == JavaVersion.VERSION_1_5
        JavaVersion.toVersion("1.5.0.4_b109") == JavaVersion.VERSION_1_5

        JavaVersion.toVersion("5") == JavaVersion.VERSION_1_5
        JavaVersion.toVersion("6") == JavaVersion.VERSION_1_6
        JavaVersion.toVersion("7") == JavaVersion.VERSION_1_7
        JavaVersion.toVersion("8") == JavaVersion.VERSION_1_8
        JavaVersion.toVersion("9") == JavaVersion.VERSION_1_9
        JavaVersion.toVersion("10") == JavaVersion.VERSION_1_10

        JavaVersion.toVersion("1.9.0-internal") == JavaVersion.VERSION_1_9
        JavaVersion.toVersion("1.9.0-ea") == JavaVersion.VERSION_1_9
        JavaVersion.toVersion("9-ea") == JavaVersion.VERSION_1_9
        JavaVersion.toVersion("9.0.0.15") == JavaVersion.VERSION_1_9
        JavaVersion.toVersion("9.0.1") == JavaVersion.VERSION_1_9
        JavaVersion.toVersion("9.1") == JavaVersion.VERSION_1_9

        JavaVersion.toVersion("10.1") == JavaVersion.VERSION_1_10
        JavaVersion.toVersion("10.1.2") == JavaVersion.VERSION_1_10
        JavaVersion.toVersion("10-ea") == JavaVersion.VERSION_1_10
        JavaVersion.toVersion("10-internal") == JavaVersion.VERSION_1_10

        JavaVersion.toVersion("11-ea") == JavaVersion.VERSION_11
        JavaVersion.toVersion("12-ea") == JavaVersion.VERSION_12
        JavaVersion.toVersion("13-ea") == JavaVersion.VERSION_13
        JavaVersion.toVersion("14-ea") == JavaVersion.VERSION_14
<<<<<<< HEAD
=======
        JavaVersion.toVersion("15-ea") == JavaVersion.VERSION_15
        JavaVersion.toVersion("16-ea") == JavaVersion.VERSION_16
        JavaVersion.toVersion("17-ea") == JavaVersion.VERSION_17
>>>>>>> cfabac95
        JavaVersion.toVersion("999-ea") == JavaVersion.VERSION_HIGHER
    }

    def convertClassVersionToJavaVersion() {
        expect:
        JavaVersion.forClassVersion(45) == JavaVersion.VERSION_1_1
        JavaVersion.forClassVersion(46) == JavaVersion.VERSION_1_2
        JavaVersion.forClassVersion(47) == JavaVersion.VERSION_1_3
        JavaVersion.forClassVersion(48) == JavaVersion.VERSION_1_4
        JavaVersion.forClassVersion(49) == JavaVersion.VERSION_1_5
        JavaVersion.forClassVersion(50) == JavaVersion.VERSION_1_6
        JavaVersion.forClassVersion(51) == JavaVersion.VERSION_1_7
        JavaVersion.forClassVersion(52) == JavaVersion.VERSION_1_8
        JavaVersion.forClassVersion(53) == JavaVersion.VERSION_1_9
        JavaVersion.forClassVersion(54) == JavaVersion.VERSION_1_10
        JavaVersion.forClassVersion(55) == JavaVersion.VERSION_11
        JavaVersion.forClassVersion(56) == JavaVersion.VERSION_12
        JavaVersion.forClassVersion(57) == JavaVersion.VERSION_13
        JavaVersion.forClassVersion(58) == JavaVersion.VERSION_14
<<<<<<< HEAD
=======
        JavaVersion.forClassVersion(59) == JavaVersion.VERSION_15
        JavaVersion.forClassVersion(60) == JavaVersion.VERSION_16
        JavaVersion.forClassVersion(61) == JavaVersion.VERSION_17
>>>>>>> cfabac95
        JavaVersion.forClassVersion(999) == JavaVersion.VERSION_HIGHER
    }

    def failsToConvertStringToVersionForUnknownVersion() {
        expect:
        conversionFails("a")
        conversionFails("java-9")
        conversionFails("")
        conversionFails("  ")

        conversionFails("0.1")
        conversionFails("0.1")

        conversionFails('foo')
        conversionFails('0')
        conversionFails('1.00')
        conversionFails('00')
        conversionFails('09')
        conversionFails(TOO_BIG_STR)
    }

    def convertsVersionToVersion() {
        expect:
        JavaVersion.toVersion(JavaVersion.VERSION_1_4) == JavaVersion.VERSION_1_4
    }

    def convertsNumberToVersion() {
        expect:
        JavaVersion.toVersion(1.3) == JavaVersion.VERSION_1_3
        JavaVersion.toVersion(1.5) == JavaVersion.VERSION_1_5
        JavaVersion.toVersion(5) == JavaVersion.VERSION_1_5
        JavaVersion.toVersion(6) == JavaVersion.VERSION_1_6
        JavaVersion.toVersion(7) == JavaVersion.VERSION_1_7
        JavaVersion.toVersion(1.7) == JavaVersion.VERSION_1_7
        JavaVersion.toVersion(1.8) == JavaVersion.VERSION_1_8
        JavaVersion.toVersion(1.9) == JavaVersion.VERSION_1_9
        JavaVersion.toVersion(9) == JavaVersion.VERSION_1_9
        JavaVersion.toVersion(10) == JavaVersion.VERSION_1_10
    }

    def currentReturnsJvmVersion() {
        expect:
        JavaVersion.current() == JavaVersion.toVersion(System.getProperty("java.version"))
    }

    def convertsNullToNull() {
        expect:
        JavaVersion.toVersion(null) == null
    }

    private void conversionFails(Object value) {
        try {
            JavaVersion.toVersion(value)
            org.junit.Assert.fail()
        } catch (IllegalArgumentException e) {
            assert e.getMessage() == "Could not determine java version from '" + value + "'."
        }
    }

    @Unroll
    def "uses system property to determine if compatible with Java #versionString"() {
        System.properties['java.version'] = versionString

        expect:
        JavaVersion.current() == current
        JavaVersion.current().java6 == isJava6
        JavaVersion.current().java7 == isJava7
        JavaVersion.current().java8 == isJava8
        JavaVersion.current().java9 == isJava9
        JavaVersion.current().java10 == isJava10
        JavaVersion.current().java11 == isJava11
        JavaVersion.current().java12 == isJava12

        and:
        JavaVersion.current().java6Compatible == isJava6Compatible
        JavaVersion.current().java7Compatible == isJava7Compatible
        JavaVersion.current().java8Compatible == isJava8Compatible
        JavaVersion.current().java9Compatible == isJava9Compatible
        JavaVersion.current().java10Compatible == isJava10Compatible
        JavaVersion.current().java11Compatible == isJava11Compatible
        JavaVersion.current().java12Compatible == isJava12Compatible

        where:
        versionString | current                    | isJava6 | isJava7 | isJava8 | isJava9 | isJava10 | isJava11 | isJava12 | isJava6Compatible | isJava7Compatible | isJava8Compatible | isJava9Compatible | isJava10Compatible | isJava11Compatible | isJava12Compatible
        '1.5'         | JavaVersion.VERSION_1_5    | false   | false   | false   | false   | false    | false    | false    | false             | false             | false             | false             | false              | false              | false
        '1.6'         | JavaVersion.VERSION_1_6    | true    | false   | false   | false   | false    | false    | false    | true              | false             | false             | false             | false              | false              | false
        '1.7'         | JavaVersion.VERSION_1_7    | false   | true    | false   | false   | false    | false    | false    | true              | true              | false             | false             | false              | false              | false
        '1.8'         | JavaVersion.VERSION_1_8    | false   | false   | true    | false   | false    | false    | false    | true              | true              | true              | false             | false              | false              | false
        '1.9'         | JavaVersion.VERSION_1_9    | false   | false   | false   | true    | false    | false    | false    | true              | true              | true              | true              | false              | false              | false
        '9-ea'        | JavaVersion.VERSION_1_9    | false   | false   | false   | true    | false    | false    | false    | true              | true              | true              | true              | false              | false              | false
        '1.10'        | JavaVersion.VERSION_1_10   | false   | false   | false   | false   | true     | false    | false    | true              | true              | true              | true              | true               | false              | false
        '10-ea'       | JavaVersion.VERSION_1_10   | false   | false   | false   | false   | true     | false    | false    | true              | true              | true              | true              | true               | false              | false
        '1.11'        | JavaVersion.VERSION_11     | false   | false   | false   | false   | false    | true     | false    | true              | true              | true              | true              | true               | true               | false
        '11-ea'       | JavaVersion.VERSION_11     | false   | false   | false   | false   | false    | true     | false    | true              | true              | true              | true              | true               | true               | false
        '12-ea'       | JavaVersion.VERSION_12     | false   | false   | false   | false   | false    | false    | true     | true              | true              | true              | true              | true               | true               | true
        '12'          | JavaVersion.VERSION_12     | false   | false   | false   | false   | false    | false    | true     | true              | true              | true              | true              | true               | true               | true
        '999'         | JavaVersion.VERSION_HIGHER | false   | false   | false   | false   | false    | false    | false    | true              | true              | true              | true              | true               | true               | true
    }

    def "isCompatibleWith works as expected"() {
        expect:
        lhVersion.isCompatibleWith(rhVersion) == compatible

        where:
        lhVersion                | rhVersion                | compatible
        JavaVersion.VERSION_1_1  | JavaVersion.VERSION_1_5  | false
        JavaVersion.VERSION_1_5  | JavaVersion.VERSION_1_1  | true

        JavaVersion.VERSION_1_5  | JavaVersion.VERSION_1_10 | false
        JavaVersion.VERSION_1_10 | JavaVersion.VERSION_1_5  | true

        JavaVersion.VERSION_1_10 | JavaVersion.VERSION_13   | false
        JavaVersion.VERSION_13   | JavaVersion.VERSION_1_10 | true
    }

    /* Following test cases are from http://hg.openjdk.java.net/jdk/jdk/file/af37d9997bd6/test/jdk/java/lang/Runtime/Version/Basic.java */

    def 'can recognize multiple version number'() {
        expect:
        JavaVersion.toVersion('9') == JavaVersion.VERSION_1_9
        JavaVersion.toVersion('9.1') == JavaVersion.VERSION_1_9
        JavaVersion.toVersion('9.0.1') == JavaVersion.VERSION_1_9
        JavaVersion.toVersion('9.0.0.1') == JavaVersion.VERSION_1_9
        JavaVersion.toVersion('9.0.0.0.1') == JavaVersion.VERSION_1_9
        JavaVersion.toVersion('404.1.2') == JavaVersion.VERSION_HIGHER
        JavaVersion.toVersion('9.1.2.3') == JavaVersion.VERSION_1_9
        JavaVersion.toVersion('1000.0.0.0.0.0.99999999') == JavaVersion.VERSION_HIGHER
    }

    def 'can recognize version with $pre'() {
        expect:
        JavaVersion.toVersion('9-ea') == JavaVersion.VERSION_1_9
        JavaVersion.toVersion('9-internal') == JavaVersion.VERSION_1_9
        JavaVersion.toVersion('9-0') == JavaVersion.VERSION_1_9
        JavaVersion.toVersion('9.2.7-8') == JavaVersion.VERSION_1_9
        JavaVersion.toVersion('2.3.4.5-1a') == JavaVersion.VERSION_1_2
    }

    def 'can recognize $build'() {
        expect:
        JavaVersion.toVersion('9+0') == JavaVersion.VERSION_1_9
        JavaVersion.toVersion('3.14+9999900') == JavaVersion.VERSION_1_3
        JavaVersion.toVersion('9-pre+105') == JavaVersion.VERSION_1_9
        JavaVersion.toVersion('6.0.42-8beta+4') == JavaVersion.VERSION_1_6
    }

    def 'can recognize version with $opt'() {
        expect:
        JavaVersion.toVersion('9+-foo') == JavaVersion.VERSION_1_9
        JavaVersion.toVersion('9-pre-opt') == JavaVersion.VERSION_1_9
        JavaVersion.toVersion('42+---bar') == JavaVersion.VERSION_HIGHER
        JavaVersion.toVersion('2.91+-8061493-') == JavaVersion.VERSION_1_2
        JavaVersion.toVersion('24+-foo.bar') == JavaVersion.VERSION_HIGHER
        JavaVersion.toVersion('9-ribbit+17-...') == JavaVersion.VERSION_1_9
        JavaVersion.toVersion("7+1-$TOO_BIG_STR") == JavaVersion.VERSION_1_7
    }
}<|MERGE_RESOLUTION|>--- conflicted
+++ resolved
@@ -50,14 +50,11 @@
         JavaVersion.VERSION_12.toString() == "12"
         JavaVersion.VERSION_13.toString() == "13"
         JavaVersion.VERSION_14.toString() == "14"
-<<<<<<< HEAD
-        JavaVersion.VERSION_HIGHER.toString() == "15"
-=======
+        JavaVersion.VERSION_14.toString() == "15"
         JavaVersion.VERSION_15.toString() == "15"
         JavaVersion.VERSION_16.toString() == "16"
         JavaVersion.VERSION_17.toString() == "17"
         JavaVersion.VERSION_HIGHER.toString() == "18"
->>>>>>> cfabac95
     }
 
     def convertsStringToVersion() {
@@ -92,12 +89,9 @@
         JavaVersion.toVersion("12-ea") == JavaVersion.VERSION_12
         JavaVersion.toVersion("13-ea") == JavaVersion.VERSION_13
         JavaVersion.toVersion("14-ea") == JavaVersion.VERSION_14
-<<<<<<< HEAD
-=======
         JavaVersion.toVersion("15-ea") == JavaVersion.VERSION_15
         JavaVersion.toVersion("16-ea") == JavaVersion.VERSION_16
         JavaVersion.toVersion("17-ea") == JavaVersion.VERSION_17
->>>>>>> cfabac95
         JavaVersion.toVersion("999-ea") == JavaVersion.VERSION_HIGHER
     }
 
@@ -117,12 +111,9 @@
         JavaVersion.forClassVersion(56) == JavaVersion.VERSION_12
         JavaVersion.forClassVersion(57) == JavaVersion.VERSION_13
         JavaVersion.forClassVersion(58) == JavaVersion.VERSION_14
-<<<<<<< HEAD
-=======
         JavaVersion.forClassVersion(59) == JavaVersion.VERSION_15
         JavaVersion.forClassVersion(60) == JavaVersion.VERSION_16
         JavaVersion.forClassVersion(61) == JavaVersion.VERSION_17
->>>>>>> cfabac95
         JavaVersion.forClassVersion(999) == JavaVersion.VERSION_HIGHER
     }
 
