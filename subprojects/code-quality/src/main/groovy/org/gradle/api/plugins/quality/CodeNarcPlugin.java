/*
 * Copyright 2011 the original author or authors.
 *
 * Licensed under the Apache License, Version 2.0 (the "License");
 * you may not use this file except in compliance with the License.
 * You may obtain a copy of the License at
 *
 *      http://www.apache.org/licenses/LICENSE-2.0
 *
 * Unless required by applicable law or agreed to in writing, software
 * distributed under the License is distributed on an "AS IS" BASIS,
 * WITHOUT WARRANTIES OR CONDITIONS OF ANY KIND, either express or implied.
 * See the License for the specific language governing permissions and
 * limitations under the License.
 */
package org.gradle.api.plugins.quality;

<<<<<<< HEAD
import groovy.lang.GroovySystem;
=======
>>>>>>> 04a7c752
import org.gradle.api.Plugin;
import org.gradle.api.artifacts.Configuration;
import org.gradle.api.internal.ConventionMapping;
import org.gradle.api.internal.plugins.DslObject;
import org.gradle.api.plugins.GroovyBasePlugin;
import org.gradle.api.plugins.quality.internal.AbstractCodeQualityPlugin;
import org.gradle.api.tasks.SourceSet;
import org.gradle.internal.metaobject.DynamicObject;

import java.io.File;
<<<<<<< HEAD
import java.net.URI;
=======
>>>>>>> 04a7c752

/**
 * CodeNarc Plugin.
 */
public class CodeNarcPlugin extends AbstractCodeQualityPlugin<CodeNarc> {

    public static final String DEFAULT_CODENARC_VERSION = "1.5";
    private CodeNarcExtension extension;

    @Override
    protected String getToolName() {
        return "CodeNarc";
    }

    @Override
    protected Class<CodeNarc> getTaskType() {
        return CodeNarc.class;
    }

    @Override
    protected Class<? extends Plugin> getBasePlugin() {
        return GroovyBasePlugin.class;
    }

    @Override
    protected CodeQualityExtension createExtension() {
        extension = project.getExtensions().create("codenarc", CodeNarcExtension.class, project);
        extension.setToolVersion(DEFAULT_CODENARC_VERSION);
        extension.setConfig(project.getResources().getText().fromFile(project.getRootProject().file("config/codenarc/codenarc.xml")));
        extension.setMaxPriority1Violations(0);
        extension.setMaxPriority2Violations(0);
        extension.setMaxPriority3Violations(0);
        extension.setReportFormat("html");
        return extension;
    }

    @Override
    protected void configureConfiguration(Configuration configuration) {
        configureDefaultDependencies(configuration);
    }

    @Override
    protected void configureTaskDefaults(CodeNarc task, String baseName) {
        Configuration configuration = project.getConfigurations().getAt(getConfigurationName());
        configureTaskConventionMapping(configuration, task);
        configureReportsConventionMapping(task, baseName);
    }

    private void configureDefaultDependencies(Configuration configuration) {
        configuration.defaultDependencies(dependencies -> {
            dependencies.add(project.getDependencies().create("org.codenarc:CodeNarc:" + extension.getToolVersion()));
<<<<<<< HEAD
            if (extension.getToolVersion().equals("1.5")) {
                String groovyVersion = "org.codehaus.groovy:groovy:" + GroovySystem.getVersion();
                configuration.getResolutionStrategy().force(groovyVersion);
                // TODO: remove this when Groovy 2.5.10 goes GA
                project.getRepositories().maven(repo -> repo.setUrl(URI.create("https://oss.jfrog.org/artifactory/oss-snapshot-local")));
            }
=======
>>>>>>> 04a7c752
        });
    }

    private void configureTaskConventionMapping(Configuration configuration, CodeNarc task) {
        ConventionMapping taskMapping = task.getConventionMapping();
        taskMapping.map("codenarcClasspath", () -> configuration);
        taskMapping.map("config", () -> extension.getConfig());
        taskMapping.map("maxPriority1Violations", () -> extension.getMaxPriority1Violations());
        taskMapping.map("maxPriority2Violations", () -> extension.getMaxPriority2Violations());
        taskMapping.map("maxPriority3Violations", () -> extension.getMaxPriority3Violations());
        taskMapping.map("ignoreFailures", () -> extension.isIgnoreFailures());
    }

    private void configureReportsConventionMapping(CodeNarc task, final String baseName) {
        task.getReports().all(report -> {
            report.getRequired().convention(project.getProviders().provider(() -> report.getName().equals(extension.getReportFormat())));
            report.getOutputLocation().convention(project.getLayout().getProjectDirectory().file(project.provider(() -> {
                String fileSuffix = report.getName().equals("text") ? "txt" : report.getName();
                return new File(extension.getReportsDir(), baseName + "." + fileSuffix).getAbsolutePath();
            })));
        });
    }

    @Override
    protected void configureForSourceSet(final SourceSet sourceSet, CodeNarc task) {
        task.setDescription("Run CodeNarc analysis for " + sourceSet.getName() + " classes");
        DynamicObject dynamicObject = new DslObject(sourceSet).getAsDynamicObject();
        task.setSource(dynamicObject.getProperty("allGroovy"));
    }
}<|MERGE_RESOLUTION|>--- conflicted
+++ resolved
@@ -15,10 +15,6 @@
  */
 package org.gradle.api.plugins.quality;
 
-<<<<<<< HEAD
-import groovy.lang.GroovySystem;
-=======
->>>>>>> 04a7c752
 import org.gradle.api.Plugin;
 import org.gradle.api.artifacts.Configuration;
 import org.gradle.api.internal.ConventionMapping;
@@ -29,10 +25,6 @@
 import org.gradle.internal.metaobject.DynamicObject;
 
 import java.io.File;
-<<<<<<< HEAD
-import java.net.URI;
-=======
->>>>>>> 04a7c752
 
 /**
  * CodeNarc Plugin.
@@ -84,15 +76,6 @@
     private void configureDefaultDependencies(Configuration configuration) {
         configuration.defaultDependencies(dependencies -> {
             dependencies.add(project.getDependencies().create("org.codenarc:CodeNarc:" + extension.getToolVersion()));
-<<<<<<< HEAD
-            if (extension.getToolVersion().equals("1.5")) {
-                String groovyVersion = "org.codehaus.groovy:groovy:" + GroovySystem.getVersion();
-                configuration.getResolutionStrategy().force(groovyVersion);
-                // TODO: remove this when Groovy 2.5.10 goes GA
-                project.getRepositories().maven(repo -> repo.setUrl(URI.create("https://oss.jfrog.org/artifactory/oss-snapshot-local")));
-            }
-=======
->>>>>>> 04a7c752
         });
     }
 
